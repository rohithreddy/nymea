--- conflicted
+++ resolved
@@ -120,13 +120,6 @@
     QCommandLineParser parser;
     parser.addHelpOption();
     parser.addVersionOption();
-<<<<<<< HEAD
-    QString applicationDescription = QString("\nguh ( /[guːh]/ ) is an open source home automation server, which allows to\n"
-                                             "control a lot of different devices from many different manufacturers.\n\n"
-                                             "guhd %1 (C) 2014-2015 guh\n"
-                                             "Released under the GNU GENERAL PUBLIC LICENSE Version 2.\n\n"
-                                             "API version: %2\n").arg(GUH_VERSION_STRING).arg(JSON_PROTOCOL_VERSION);
-=======
     QString applicationDescription = QString("\nguh ( /[guːh]/ ) is an open source IoT (Internet of Things) server, \n"
                                              "which allows to control a lot of different devices from many different \n"
                                              "manufacturers. With the powerful rule engine you are able to connect any \n"
@@ -135,7 +128,6 @@
                                              "guhd %1 %2 2014-2016 guh GmbH\n"
                                              "Released under the GNU GENERAL PUBLIC LICENSE Version 2.\n\n"
                                              "API version: %3\n").arg(GUH_VERSION_STRING).arg(QChar(0xA9)).arg(JSON_PROTOCOL_VERSION);
->>>>>>> c034e4b1
 
     parser.setApplicationDescription(applicationDescription);
 
