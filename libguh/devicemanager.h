/* * * * * * * * * * * * * * * * * * * * * * * * * * * * * * * * * * * * * *
 *                                                                         *
 *  This file is part of guh.                                              *
 *                                                                         *
 *  Guh is free software: you can redistribute it and/or modify            *
 *  it under the terms of the GNU General Public License as published by   *
 *  the Free Software Foundation, version 2 of the License.                *
 *                                                                         *
 *  Guh is distributed in the hope that it will be useful,                 *
 *  but WITHOUT ANY WARRANTY; without even the implied warranty of         *
 *  MERCHANTABILITY or FITNESS FOR A PARTICULAR PURPOSE.  See the          *
 *  GNU General Public License for more details.                           *
 *                                                                         *
 *  You should have received a copy of the GNU General Public License      *
 *  along with guh. If not, see <http://www.gnu.org/licenses/>.            *
 *                                                                         *
 * * * * * * * * * * * * * * * * * * * * * * * * * * * * * * * * * * * * * */

#ifndef DEVICEMANAGER_H
#define DEVICEMANAGER_H

#include "plugin/deviceclass.h"
#include "plugin/device.h"
#include "plugin/devicedescriptor.h"

#include "types/event.h"
#include "types/action.h"
#include "types/vendor.h"

<<<<<<< HEAD
#include "network/networkmanager.h"
=======
#include "network/upnpdiscovery/upnpdiscovery.h"
#include "network/upnpdiscovery/upnpdevicedescriptor.h"
>>>>>>> d53069ed

#include <QObject>
#include <QTimer>

class Device;
class DevicePlugin;
class Radio433;
class UpnpDiscovery;

class DeviceManager : public QObject
{
    Q_OBJECT
    Q_ENUMS(DeviceError)
public:
    enum HardwareResource {
        HardwareResourceNone = 0x00,
        HardwareResourceRadio433 = 0x01,
        HardwareResourceRadio868 = 0x02,
        HardwareResourceTimer = 0x04,
<<<<<<< HEAD
        HardwareResourceNetworkManager = 0x08
=======
        HardwareResourceUpnpDisovery = 0x08
>>>>>>> d53069ed
    };
    Q_DECLARE_FLAGS(HardwareResources, HardwareResource)

    enum DeviceError {
        DeviceErrorNoError,
        DeviceErrorPluginNotFound,
        DeviceErrorDeviceNotFound,
        DeviceErrorDeviceClassNotFound,
        DeviceErrorActionTypeNotFound,
        DeviceErrorStateTypeNotFound,
        DeviceErrorEventTypeNotFound,
        DeviceErrorDeviceDescriptorNotFound,
        DeviceErrorMissingParameter,
        DeviceErrorInvalidParameter,
        DeviceErrorSetupFailed,
        DeviceErrorDuplicateUuid,
        DeviceErrorCreationMethodNotSupported,
        DeviceErrorSetupMethodNotSupported,
        DeviceErrorHardwareNotAvailable,
        DeviceErrorHardwareFailure,
        // TODO: Bump API version
        //DeviceErrorAuthentificationFailure,
        DeviceErrorAsync,
        DeviceErrorDeviceInUse,
        DeviceErrorPairingTransactionIdNotFound,
    };

    enum DeviceSetupStatus {
        DeviceSetupStatusSuccess,
        DeviceSetupStatusFailure,
        DeviceSetupStatusAsync
    };

    explicit DeviceManager(QObject *parent = 0);
    ~DeviceManager();

    QList<DevicePlugin*> plugins() const;
    DevicePlugin* plugin(const PluginId &id) const;
    DeviceError setPluginConfig(const PluginId &pluginId, const ParamList &pluginConfig);

    QList<Vendor> supportedVendors() const;
    QList<DeviceClass> supportedDevices(const VendorId &vendorId = VendorId()) const;
    DeviceError discoverDevices(const DeviceClassId &deviceClassId, const ParamList &params);

    QList<Device*> configuredDevices() const;
    DeviceError addConfiguredDevice(const DeviceClassId &deviceClassId, const ParamList &params, const DeviceId id = DeviceId::createDeviceId());
    DeviceError addConfiguredDevice(const DeviceClassId &deviceClassId, const DeviceDescriptorId &deviceDescriptorId, const DeviceId &id = DeviceId::createDeviceId());
    DeviceError pairDevice(const PairingTransactionId &pairingTransactionId, const DeviceClassId &deviceClassId, const ParamList &params);
    DeviceError pairDevice(const PairingTransactionId &pairingTransactionId, const DeviceClassId &deviceClassId, const DeviceDescriptorId &deviceDescriptorId);
    DeviceError confirmPairing(const PairingTransactionId &pairingTransactionId, const QString &secret = QString());
    DeviceError removeConfiguredDevice(const DeviceId &deviceId);

    Device* findConfiguredDevice(const DeviceId &id) const;
    QList<Device*> findConfiguredDevices(const DeviceClassId &deviceClassId) const;
    DeviceClass findDeviceClass(const DeviceClassId &deviceClassId) const;

signals:
    void loaded();
    void eventTriggered(const Event &event);
    void deviceStateChanged(Device *device, const QUuid &stateTypeId, const QVariant &value);
    void devicesDiscovered(const DeviceClassId &deviceClassId, const QList<DeviceDescriptor> &devices);
    void deviceSetupFinished(Device *device, DeviceError status);
    void pairingFinished(const PairingTransactionId &pairingTransactionId, DeviceError status, const DeviceId &deviceId = DeviceId());
    void actionExecutionFinished(const ActionId &actionId, DeviceError status);

public slots:
    DeviceError executeAction(const Action &action);

private slots:
    void loadPlugins();
    void loadConfiguredDevices();
    void storeConfiguredDevices();
    void startMonitoringAutoDevices();
    void slotDevicesDiscovered(const DeviceClassId &deviceClassId, const QList<DeviceDescriptor> deviceDescriptors);
    void slotDeviceSetupFinished(Device *device, DeviceManager::DeviceSetupStatus status);
    void slotPairingFinished(const PairingTransactionId &pairingTransactionId, DeviceManager::DeviceSetupStatus status);
    void autoDevicesAppeared(const DeviceClassId &deviceClassId, const QList<DeviceDescriptor> &deviceDescriptors);

    // Only connect this to Devices. It will query the sender()
    void slotDeviceStateValueChanged(const QUuid &stateTypeId, const QVariant &value);

    void radio433SignalReceived(QList<int> rawData);
<<<<<<< HEAD
    void replyReady(const PluginId &pluginId, QNetworkReply *reply);
=======
    void upnpDiscoveryFinished(const QList<UpnpDeviceDescriptor> &deviceDescriptorList, const PluginId &pluginId);
    void upnpNotifyReceived(const QByteArray &notifyData);
>>>>>>> d53069ed
    void timerEvent();

private:
    bool verifyPluginMetadata(const QJsonObject &data);
    DeviceError addConfiguredDeviceInternal(const DeviceClassId &deviceClassId, const ParamList &params, const DeviceId id = DeviceId::createDeviceId());
    DeviceSetupStatus setupDevice(Device *device);
    DeviceError verifyParams(const QList<ParamType> paramTypes, ParamList &params, bool requireAll = true);
    DeviceError verifyParam(const QList<ParamType> paramTypes, const Param &param);
    DeviceError verifyParam(const ParamType &paramType, const Param &param);

private:

    QHash<VendorId, Vendor> m_supportedVendors;
    QHash<VendorId, QList<DeviceClassId> > m_vendorDeviceMap;
    QHash<DeviceClassId, DeviceClass> m_supportedDevices;
    QList<Device*> m_configuredDevices;
    QHash<DeviceDescriptorId, DeviceDescriptor> m_discoveredDevices;

    QHash<PluginId, DevicePlugin*> m_devicePlugins;

    QString m_settingsFile;

    // Hardware Resources
    Radio433* m_radio433;
    QTimer m_pluginTimer;
    QList<Device*> m_pluginTimerUsers;
<<<<<<< HEAD
    NetworkManager *m_networkManager;
=======
    UpnpDiscovery* m_upnpDiscovery;
>>>>>>> d53069ed

    QHash<QUuid, QPair<DeviceClassId, ParamList> > m_pairingsJustAdd;
    QHash<QUuid, QPair<DeviceClassId, DeviceDescriptorId> > m_pairingsDiscovery;

    QList<DevicePlugin*> m_discoveringPlugins;

    friend class DevicePlugin;
};
Q_DECLARE_OPERATORS_FOR_FLAGS(DeviceManager::HardwareResources)
Q_DECLARE_METATYPE(DeviceManager::DeviceError)

#endif // DEVICEMANAGER_H<|MERGE_RESOLUTION|>--- conflicted
+++ resolved
@@ -27,12 +27,9 @@
 #include "types/action.h"
 #include "types/vendor.h"
 
-<<<<<<< HEAD
 #include "network/networkmanager.h"
-=======
 #include "network/upnpdiscovery/upnpdiscovery.h"
 #include "network/upnpdiscovery/upnpdevicedescriptor.h"
->>>>>>> d53069ed
 
 #include <QObject>
 #include <QTimer>
@@ -52,11 +49,8 @@
         HardwareResourceRadio433 = 0x01,
         HardwareResourceRadio868 = 0x02,
         HardwareResourceTimer = 0x04,
-<<<<<<< HEAD
-        HardwareResourceNetworkManager = 0x08
-=======
-        HardwareResourceUpnpDisovery = 0x08
->>>>>>> d53069ed
+        HardwareResourceNetworkManager = 0x08,
+        HardwareResourceUpnpDisovery = 0x16
     };
     Q_DECLARE_FLAGS(HardwareResources, HardwareResource)
 
@@ -139,12 +133,12 @@
     void slotDeviceStateValueChanged(const QUuid &stateTypeId, const QVariant &value);
 
     void radio433SignalReceived(QList<int> rawData);
-<<<<<<< HEAD
+
     void replyReady(const PluginId &pluginId, QNetworkReply *reply);
-=======
+
     void upnpDiscoveryFinished(const QList<UpnpDeviceDescriptor> &deviceDescriptorList, const PluginId &pluginId);
     void upnpNotifyReceived(const QByteArray &notifyData);
->>>>>>> d53069ed
+
     void timerEvent();
 
 private:
@@ -171,11 +165,8 @@
     Radio433* m_radio433;
     QTimer m_pluginTimer;
     QList<Device*> m_pluginTimerUsers;
-<<<<<<< HEAD
     NetworkManager *m_networkManager;
-=======
     UpnpDiscovery* m_upnpDiscovery;
->>>>>>> d53069ed
 
     QHash<QUuid, QPair<DeviceClassId, ParamList> > m_pairingsJustAdd;
     QHash<QUuid, QPair<DeviceClassId, DeviceDescriptorId> > m_pairingsDiscovery;
