--- conflicted
+++ resolved
@@ -15,11 +15,8 @@
     datetime            \
     genericelements     \
     commandlauncher     \
-<<<<<<< HEAD
     unitec              \
-=======
     leynew              \
->>>>>>> cc333620
 
 boblight {
     SUBDIRS += boblight
