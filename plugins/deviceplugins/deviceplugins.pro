TEMPLATE = subdirs
SUBDIRS += elro         \
    intertechno         \
    wifidetector        \
    conrad              \
    mock                \
    openweathermap      \
    lircd               \
    wakeonlan           \
    mailnotification    \
    philipshue          \
    eq-3                \
    wemo                \
    lgsmarttv           \
<<<<<<< HEAD
    datetime            \
=======
    genericelements     \
>>>>>>> 7d919b0b

boblight {
    SUBDIRS += boblight
}<|MERGE_RESOLUTION|>--- conflicted
+++ resolved
@@ -12,11 +12,8 @@
     eq-3                \
     wemo                \
     lgsmarttv           \
-<<<<<<< HEAD
     datetime            \
-=======
     genericelements     \
->>>>>>> 7d919b0b
 
 boblight {
     SUBDIRS += boblight
